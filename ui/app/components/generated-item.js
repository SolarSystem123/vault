--- conflicted
+++ resolved
@@ -48,7 +48,6 @@
   ),
   init() {
     this._super(...arguments);
-<<<<<<< HEAD
     this.set('validationMessages', {});
     this.model.fieldGroups.forEach((element) => {
       // overwriting the helpText for Token Polices.
@@ -63,8 +62,6 @@
       }
     });
 
-=======
->>>>>>> a442461f
     if (this.mode === 'edit') {
       // For validation to work in edit mode,
       // reconstruct the model values from field group
