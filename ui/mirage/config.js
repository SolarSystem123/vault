<<<<<<< HEAD
// const EXPIRY_DATE = '2021-05-12T23:20:50.52Z';
// ARG TODO need to uncomment and put back to normal before final push
export default function () {
  this.namespace = 'v1';

  // this.get('sys/internal/counters/activity', function(db) {
  //   let data = {};
  //   const firstRecord = db['clients/activities'].first();
  //   if (firstRecord) {
  //     data = firstRecord;
  //   }
  //   return {
  //     data,
  //     request_id: '0001',
  //   };
  // });

  // this.get('sys/internal/counters/config', function(db) {
  //   return {
  //     request_id: '00001',
  //     data: db['clients/configs'].first(),
  //   };
  // });

  // this.get('/sys/internal/ui/feature-flags', db => {
  //   const featuresResponse = db.features.first();
  //   return {
  //     data: {
  //       feature_flags: featuresResponse ? featuresResponse.feature_flags : null,
  //     },
  //   };
  // });

  this.get('/sys/internal/counters/activity', function () {
=======
const EXPIRY_DATE = '2021-05-12T23:20:50.52Z';

export default function () {
  this.namespace = 'v1';

  this.get('sys/internal/counters/activity', function (db) {
    let data = {};
    const firstRecord = db['clients/activities'].first();
    if (firstRecord) {
      data = firstRecord;
    }
    return {
      data,
      request_id: '0001',
    };
  });

  this.get('sys/internal/counters/config', function (db) {
    return {
      request_id: '00001',
      data: db['clients/configs'].first(),
    };
  });

  this.get('/sys/internal/ui/feature-flags', (db) => {
    const featuresResponse = db.features.first();
>>>>>>> 61b00c2f
    return {
      data: {
        start_time: '2019-11-01T00:00:00Z',
        end_time: '2020-10-31T23:59:59Z',
        total: {
          distinct_entities: 200,
          non_entity_tokens: 100,
          clients: 300,
        },
        by_namespace: [
          {
            _comment: 'by_namespace will remain as it is',
          },
        ],
        months: [
          {
            'jan/2022': {
              counts: {
                distinct_entities: 100,
                non_entity_tokens: 50,
                clients: 150,
              },
              namespaces: [
                {
                  id: 'root',
                  path: '',
                  counts: {
                    distinct_entities: 50,
                    non_entity_tokens: 25,
                    clients: 75,
                  },
                  mounts: [
                    {
                      path: 'auth/aws/login',
                      counts: {
                        distinct_entities: 25,
                        non_entity_tokens: 12,
                        clients: 37,
                      },
                    },
                    {
                      path: 'auth/approle/login',
                      counts: {
                        distinct_entities: 25,
                        non_entity_tokens: 13,
                        clients: 38,
                      },
                    },
                  ],
                },
                {
                  namespace_id: 'ns1',
                  namespace_path: '',
                  counts: {
                    distinct_entities: 50,
                    non_entity_tokens: 25,
                    clients: 75,
                  },
                  mounts: [
                    {
                      mount_path: 'auth/aws/login',
                      counts: {
                        distinct_entities: 20,
                        non_entity_tokens: 10,
                        clients: 30,
                      },
                    },
                    {
                      mount_path: 'auth/approle/login',
                      counts: {
                        distinct_entities: 30,
                        non_entity_tokens: 15,
                        clients: 45,
                      },
                    },
                  ],
                },
              ],
              new: {
                counts: {
                  distinct_entities: 30,
                  non_entity_tokens: 10,
                  clients: 40,
                },
                namespaces: [
                  {
                    namespace_id: 'root',
                    namespace_path: '',
                    counts: {
                      distinct_entities: 15,
                      non_entity_tokens: 5,
                      clients: 20,
                    },
                    mounts: [
                      {
                        mount_path: 'auth/aws/login',
                        counts: {
                          distinct_entities: 5,
                          non_entity_tokens: 2,
                          clients: 7,
                        },
                      },
                      {
                        mount_path: 'auth/aws/login',
                        counts: {
                          distinct_entities: 10,
                          non_entity_tokens: 3,
                          clients: 13,
                        },
                      },
                    ],
                  },
                  {
                    namespace_id: 'ns1',
                    namespace_path: '',
                    counts: {
                      distinct_entities: 15,
                      non_entity_tokens: 5,
                      clients: 20,
                    },
                    mounts: [
                      {
                        mount_path: 'auth/aws/login',
                        counts: {
                          distinct_entities: 10,
                          non_entity_tokens: 1,
                          clients: 11,
                        },
                      },
                      {
                        mount_path: 'auth/aws/login',
                        counts: {
                          distinct_entities: 5,
                          non_entity_tokens: 4,
                          clients: 9,
                        },
                      },
                    ],
                  },
                ],
              },
            },
          },
          {
            'feb/2022': {
              counts: {
                _comment: 'total monthly clients',
                distinct_entities: 100,
                non_entity_tokens: 50,
                clients: 150,
              },
              namespaces: [
                {
                  namespace_id: 'root',
                  namespace_path: '',
                  counts: {
                    distinct_entities: 60,
                    non_entity_tokens: 10,
                    clients: 70,
                  },
                  mounts: [
                    {
                      mount_path: 'auth/aws/login',
                      counts: {
                        distinct_entities: 30,
                        non_entity_tokens: 5,
                        clients: 35,
                      },
                    },
                    {
                      mount_path: 'auth/approle/login',
                      counts: {
                        distinct_entities: 30,
                        non_entity_tokens: 5,
                        clients: 35,
                      },
                    },
                  ],
                },
                {
                  namespace_id: 'ns1',
                  namespace_path: '',
                  counts: {
                    distinct_entities: 40,
                    non_entity_tokens: 40,
                    clients: 80,
                  },
                  mounts: [
                    {
                      mount_path: 'auth/aws/login',
                      counts: {
                        distinct_entities: 20,
                        non_entity_tokens: 20,
                        clients: 40,
                      },
                    },
                    {
                      mount_path: 'auth/approle/login',
                      counts: {
                        distinct_entities: 20,
                        non_entity_tokens: 20,
                        clients: 40,
                      },
                    },
                  ],
                },
              ],
              new: {
                counts: {
                  distinct_entities: 20,
                  non_entity_tokens: 5,
                  clients: 25,
                },
                namespaces: [
                  {
                    namespace_id: 'root',
                    namespace_path: '',
                    counts: {
                      distinct_entities: 10,
                      non_entity_tokens: 3,
                      clients: 13,
                    },
                    mounts: [
                      {
                        mount_path: 'auth/aws/login',
                        counts: {
                          distinct_entities: 5,
                          non_entity_tokens: 1,
                          clients: 6,
                        },
                      },
                      {
                        mount_path: 'auth/aws/login',
                        counts: {
                          distinct_entities: 5,
                          non_entity_tokens: 2,
                          clients: 7,
                        },
                      },
                    ],
                  },
                  {
                    namespace_id: 'ns1',
                    namespace_path: '',
                    counts: {
                      distinct_entities: 10,
                      non_entity_tokens: 2,
                      clients: 12,
                    },
                    mounts: [
                      {
                        mount_path: 'auth/aws/login',
                        counts: {
                          distinct_entities: 5,
                          non_entity_tokens: 2,
                          clients: 7,
                        },
                      },
                      {
                        mount_path: 'auth/aws/login',
                        counts: {
                          distinct_entities: 5,
                          non_entity_tokens: 0,
                          clients: 5,
                        },
                      },
                    ],
                  },
                ],
              },
            },
          },
        ],
      },
    };
  });

  this.get('/sys/internal/counters/activity/monthly', function () {
    return {
      data: {
        by_namespace: [
          {
            namespace_id: 'Z4Rzh',
            namespace_path: 'namespace1/',
            counts: {
              distinct_entities: 867,
              non_entity_tokens: 939,
              clients: 1806,
            },
          },
          {
            namespace_id: 'DcgzU',
            namespace_path: 'namespace17/',
            counts: {
              distinct_entities: 966,
              non_entity_tokens: 550,
              clients: 1516,
            },
          },
          {
            namespace_id: '5SWT8',
            namespace_path: 'namespacelonglonglong4/',
            counts: {
              distinct_entities: 996,
              non_entity_tokens: 417,
              clients: 1413,
            },
          },
          {
            namespace_id: 'XGu7R',
            namespace_path: 'namespace12/',
            counts: {
              distinct_entities: 829,
              non_entity_tokens: 540,
              clients: 1369,
            },
          },
          {
            namespace_id: 'yHcL9',
            namespace_path: 'namespace11/',
            counts: {
              distinct_entities: 563,
              non_entity_tokens: 705,
              clients: 1268,
            },
          },
          {
            namespace_id: 'F0xGm',
            namespace_path: 'namespace10/',
            counts: {
              distinct_entities: 925,
              non_entity_tokens: 255,
              clients: 1180,
            },
          },
          {
            namespace_id: 'aJuQG',
            namespace_path: 'namespace9/',
            counts: {
              distinct_entities: 935,
              non_entity_tokens: 239,
              clients: 1174,
            },
          },
          {
            namespace_id: 'bw5UO',
            namespace_path: 'namespace6/',
            counts: {
              distinct_entities: 810,
              non_entity_tokens: 363,
              clients: 1173,
            },
          },
          {
            namespace_id: 'IeyJp',
            namespace_path: 'namespace14/',
            counts: {
              distinct_entities: 774,
              non_entity_tokens: 392,
              clients: 1166,
            },
          },
          {
            namespace_id: 'Uc0o8',
            namespace_path: 'namespace16/',
            counts: {
              distinct_entities: 408,
              non_entity_tokens: 743,
              clients: 1151,
            },
          },
          {
            namespace_id: 'R6L40',
            namespace_path: 'namespace2/',
            counts: {
              distinct_entities: 292,
              non_entity_tokens: 736,
              clients: 1028,
            },
          },
          {
            namespace_id: 'Rqa3W',
            namespace_path: 'namespace13/',
            counts: {
              distinct_entities: 160,
              non_entity_tokens: 803,
              clients: 963,
            },
          },
          {
            namespace_id: 'MSgZE',
            namespace_path: 'namespace7/',
            counts: {
              distinct_entities: 201,
              non_entity_tokens: 657,
              clients: 858,
            },
          },
          {
            namespace_id: 'kxU4t',
            namespace_path: 'namespacelonglonglong3/',
            counts: {
              distinct_entities: 742,
              non_entity_tokens: 26,
              clients: 768,
            },
          },
          {
            namespace_id: '5xKya',
            namespace_path: 'namespace15/',
            counts: {
              distinct_entities: 663,
              non_entity_tokens: 19,
              clients: 682,
            },
          },
          {
            namespace_id: '5KxXA',
            namespace_path: 'namespace18anotherlong/',
            counts: {
              distinct_entities: 470,
              non_entity_tokens: 196,
              clients: 666,
            },
          },
          {
            namespace_id: 'AAidI',
            namespace_path: 'namespace20/',
            counts: {
              distinct_entities: 429,
              non_entity_tokens: 60,
              clients: 489,
            },
          },
          {
            namespace_id: 'BCl56',
            namespace_path: 'namespace8/',
            counts: {
              distinct_entities: 61,
              non_entity_tokens: 201,
              clients: 262,
            },
          },
          {
            namespace_id: 'yYNw2',
            namespace_path: 'namespace19/',
            counts: {
              distinct_entities: 165,
              non_entity_tokens: 85,
              clients: 250,
            },
          },
          {
            namespace_id: 'root',
            namespace_path: '',
            counts: {
              distinct_entities: 67,
              non_entity_tokens: 9,
              clients: 76,
            },
          },
        ],
        distinct_entities: 11323,
        non_entity_tokens: 7935,
        clients: 19258,
      },
    };
  });

<<<<<<< HEAD
  // this.get('/sys/health', function() {
  //   return {
  //     initialized: true,
  //     sealed: false,
  //     standby: false,
  //     license: {
  //       expiry: '2021-05-12T23:20:50.52Z',
  //       state: 'stored',
  //     },
  //     performance_standby: false,
  //     replication_performance_mode: 'disabled',
  //     replication_dr_mode: 'disabled',
  //     server_time_utc: 1622562585,
  //     version: '1.9.0+ent',
  //     cluster_name: 'vault-cluster-e779cd7c',
  //     cluster_id: '5f20f5ab-acea-0481-787e-71ec2ff5a60b',
  //     last_wal: 121,
  //   };
  // });

  // this.get('/sys/license/status', function() {
  //   return {
  //     data: {
  //       autoloading_used: false,
  //       stored: {
  //         expiration_time: EXPIRY_DATE,
  //         features: ['DR Replication', 'Namespaces', 'Lease Count Quotas', 'Automated Snapshots'],
  //         license_id: '0eca7ef8-ebc0-f875-315e-3cc94a7870cf',
  //         performance_standby_count: 0,
  //         start_time: '2020-04-28T00:00:00Z',
  //       },
  //       persisted_autoload: {
  //         expiration_time: EXPIRY_DATE,
  //         features: ['DR Replication', 'Namespaces', 'Lease Count Quotas', 'Automated Snapshots'],
  //         license_id: '0eca7ef8-ebc0-f875-315e-3cc94a7870cf',
  //         performance_standby_count: 0,
  //         start_time: '2020-04-28T00:00:00Z',
  //       },
  //       autoloaded: {
  //         expiration_time: EXPIRY_DATE,
  //         features: ['DR Replication', 'Namespaces', 'Lease Count Quotas', 'Automated Snapshots'],
  //         license_id: '0eca7ef8-ebc0-f875-315e-3cc94a7870cf',
  //         performance_standby_count: 0,
  //         start_time: '2020-04-28T00:00:00Z',
  //       },
  //     },
  //   };
  // });

  // this.get('sys/namespaces', function() {
  //   return {
  //     data: {
  //       keys: [
  //         'ns1/',
  //         'ns2/',
  //         'ns3/',
  //         'ns4/',
  //         'ns5/',
  //         'ns6/',
  //         'ns7/',
  //         'ns8/',
  //         'ns9/',
  //         'ns10/',
  //         'ns11/',
  //         'ns12/',
  //         'ns13/',
  //         'ns14/',
  //         'ns15/',
  //         'ns16/',
  //         'ns17/',
  //         'ns18/',
  //       ],
  //     },
  //   };
  // });
=======
  this.get('/sys/health', function () {
    return {
      initialized: true,
      sealed: false,
      standby: false,
      license: {
        expiry: '2021-05-12T23:20:50.52Z',
        state: 'stored',
      },
      performance_standby: false,
      replication_performance_mode: 'disabled',
      replication_dr_mode: 'disabled',
      server_time_utc: 1622562585,
      version: '1.9.0+ent',
      cluster_name: 'vault-cluster-e779cd7c',
      cluster_id: '5f20f5ab-acea-0481-787e-71ec2ff5a60b',
      last_wal: 121,
    };
  });

  this.get('/sys/license/status', function () {
    return {
      data: {
        autoloading_used: false,
        stored: {
          expiration_time: EXPIRY_DATE,
          features: ['DR Replication', 'Namespaces', 'Lease Count Quotas', 'Automated Snapshots'],
          license_id: '0eca7ef8-ebc0-f875-315e-3cc94a7870cf',
          performance_standby_count: 0,
          start_time: '2020-04-28T00:00:00Z',
        },
        persisted_autoload: {
          expiration_time: EXPIRY_DATE,
          features: ['DR Replication', 'Namespaces', 'Lease Count Quotas', 'Automated Snapshots'],
          license_id: '0eca7ef8-ebc0-f875-315e-3cc94a7870cf',
          performance_standby_count: 0,
          start_time: '2020-04-28T00:00:00Z',
        },
        autoloaded: {
          expiration_time: EXPIRY_DATE,
          features: ['DR Replication', 'Namespaces', 'Lease Count Quotas', 'Automated Snapshots'],
          license_id: '0eca7ef8-ebc0-f875-315e-3cc94a7870cf',
          performance_standby_count: 0,
          start_time: '2020-04-28T00:00:00Z',
        },
      },
    };
  });

  this.get('sys/namespaces', function () {
    return {
      data: {
        keys: [
          'ns1/',
          'ns2/',
          'ns3/',
          'ns4/',
          'ns5/',
          'ns6/',
          'ns7/',
          'ns8/',
          'ns9/',
          'ns10/',
          'ns11/',
          'ns12/',
          'ns13/',
          'ns14/',
          'ns15/',
          'ns16/',
          'ns17/',
          'ns18/',
        ],
      },
    };
  });
>>>>>>> 61b00c2f

  this.passthrough();
}<|MERGE_RESOLUTION|>--- conflicted
+++ resolved
@@ -1,39 +1,3 @@
-<<<<<<< HEAD
-// const EXPIRY_DATE = '2021-05-12T23:20:50.52Z';
-// ARG TODO need to uncomment and put back to normal before final push
-export default function () {
-  this.namespace = 'v1';
-
-  // this.get('sys/internal/counters/activity', function(db) {
-  //   let data = {};
-  //   const firstRecord = db['clients/activities'].first();
-  //   if (firstRecord) {
-  //     data = firstRecord;
-  //   }
-  //   return {
-  //     data,
-  //     request_id: '0001',
-  //   };
-  // });
-
-  // this.get('sys/internal/counters/config', function(db) {
-  //   return {
-  //     request_id: '00001',
-  //     data: db['clients/configs'].first(),
-  //   };
-  // });
-
-  // this.get('/sys/internal/ui/feature-flags', db => {
-  //   const featuresResponse = db.features.first();
-  //   return {
-  //     data: {
-  //       feature_flags: featuresResponse ? featuresResponse.feature_flags : null,
-  //     },
-  //   };
-  // });
-
-  this.get('/sys/internal/counters/activity', function () {
-=======
 const EXPIRY_DATE = '2021-05-12T23:20:50.52Z';
 
 export default function () {
@@ -58,9 +22,7 @@
     };
   });
 
-  this.get('/sys/internal/ui/feature-flags', (db) => {
-    const featuresResponse = db.features.first();
->>>>>>> 61b00c2f
+  this.get('/sys/internal/ui/feature-flags', () => {
     return {
       data: {
         start_time: '2019-11-01T00:00:00Z',
@@ -530,83 +492,6 @@
     };
   });
 
-<<<<<<< HEAD
-  // this.get('/sys/health', function() {
-  //   return {
-  //     initialized: true,
-  //     sealed: false,
-  //     standby: false,
-  //     license: {
-  //       expiry: '2021-05-12T23:20:50.52Z',
-  //       state: 'stored',
-  //     },
-  //     performance_standby: false,
-  //     replication_performance_mode: 'disabled',
-  //     replication_dr_mode: 'disabled',
-  //     server_time_utc: 1622562585,
-  //     version: '1.9.0+ent',
-  //     cluster_name: 'vault-cluster-e779cd7c',
-  //     cluster_id: '5f20f5ab-acea-0481-787e-71ec2ff5a60b',
-  //     last_wal: 121,
-  //   };
-  // });
-
-  // this.get('/sys/license/status', function() {
-  //   return {
-  //     data: {
-  //       autoloading_used: false,
-  //       stored: {
-  //         expiration_time: EXPIRY_DATE,
-  //         features: ['DR Replication', 'Namespaces', 'Lease Count Quotas', 'Automated Snapshots'],
-  //         license_id: '0eca7ef8-ebc0-f875-315e-3cc94a7870cf',
-  //         performance_standby_count: 0,
-  //         start_time: '2020-04-28T00:00:00Z',
-  //       },
-  //       persisted_autoload: {
-  //         expiration_time: EXPIRY_DATE,
-  //         features: ['DR Replication', 'Namespaces', 'Lease Count Quotas', 'Automated Snapshots'],
-  //         license_id: '0eca7ef8-ebc0-f875-315e-3cc94a7870cf',
-  //         performance_standby_count: 0,
-  //         start_time: '2020-04-28T00:00:00Z',
-  //       },
-  //       autoloaded: {
-  //         expiration_time: EXPIRY_DATE,
-  //         features: ['DR Replication', 'Namespaces', 'Lease Count Quotas', 'Automated Snapshots'],
-  //         license_id: '0eca7ef8-ebc0-f875-315e-3cc94a7870cf',
-  //         performance_standby_count: 0,
-  //         start_time: '2020-04-28T00:00:00Z',
-  //       },
-  //     },
-  //   };
-  // });
-
-  // this.get('sys/namespaces', function() {
-  //   return {
-  //     data: {
-  //       keys: [
-  //         'ns1/',
-  //         'ns2/',
-  //         'ns3/',
-  //         'ns4/',
-  //         'ns5/',
-  //         'ns6/',
-  //         'ns7/',
-  //         'ns8/',
-  //         'ns9/',
-  //         'ns10/',
-  //         'ns11/',
-  //         'ns12/',
-  //         'ns13/',
-  //         'ns14/',
-  //         'ns15/',
-  //         'ns16/',
-  //         'ns17/',
-  //         'ns18/',
-  //       ],
-  //     },
-  //   };
-  // });
-=======
   this.get('/sys/health', function () {
     return {
       initialized: true,
@@ -682,7 +567,6 @@
       },
     };
   });
->>>>>>> 61b00c2f
 
   this.passthrough();
 }