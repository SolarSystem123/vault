package api

import (
	"context"
	"errors"
	"fmt"
	"net/http"

	"github.com/hashicorp/vault/sdk/helper/consts"
	"github.com/mitchellh/mapstructure"
)

// ListPluginsInput is used as input to the ListPlugins function.
type ListPluginsInput struct {
	// Type of the plugin. Required.
	Type consts.PluginType `json:"type"`
}

// ListPluginsResponse is the response from the ListPlugins call.
type ListPluginsResponse struct {
	// PluginsByType is the list of plugins by type.
	PluginsByType map[consts.PluginType][]string `json:"types"`

	// Names is the list of names of the plugins.
	//
	// Deprecated: Newer server responses should be returning PluginsByType (json:
	// "types") instead.
	Names []string `json:"names"`
}

// ListPlugins lists all plugins in the catalog and returns their names as a
// list of strings.
func (c *Sys) ListPlugins(i *ListPluginsInput) (*ListPluginsResponse, error) {
	path := ""
	method := ""
	if i.Type == consts.PluginTypeUnknown {
		path = "/v1/sys/plugins/catalog"
		method = "GET"
	} else {
		path = fmt.Sprintf("/v1/sys/plugins/catalog/%s", i.Type)
		method = "LIST"
	}

	req := c.c.NewRequest(method, path)
	if method == "LIST" {
		// Set this for broader compatibility, but we use LIST above to be able
		// to handle the wrapping lookup function
		req.Method = "GET"
		req.Params.Set("list", "true")
	}

	ctx, cancelFunc := context.WithCancel(context.Background())
	defer cancelFunc()
	resp, err := c.c.RawRequestWithContext(ctx, req)
	if err != nil && resp == nil {
		return nil, err
	}
	if resp == nil {
		return nil, nil
	}
	defer resp.Body.Close()

	// We received an Unsupported Operation response from Vault, indicating
	// Vault of an older version that doesn't support the GET method yet;
	// switch it to a LIST.
	if resp.StatusCode == 405 {
		req.Params.Set("list", "true")
		resp, err := c.c.RawRequestWithContext(ctx, req)
		if err != nil {
			return nil, err
		}
		defer resp.Body.Close()
		var result struct {
			Data struct {
				Keys []string `json:"keys"`
			} `json:"data"`
		}
		if err := resp.DecodeJSON(&result); err != nil {
			return nil, err
		}
		return &ListPluginsResponse{Names: result.Data.Keys}, nil
	}

	secret, err := ParseSecret(resp.Body)
	if err != nil {
		return nil, err
	}
	if secret == nil || secret.Data == nil {
		return nil, errors.New("data from server response is empty")
	}

	result := &ListPluginsResponse{
		PluginsByType: make(map[consts.PluginType][]string),
	}
	if i.Type == consts.PluginTypeUnknown {
		for pluginTypeStr, pluginsRaw := range secret.Data {
			pluginType, err := consts.ParsePluginType(pluginTypeStr)
			if err != nil {
				return nil, err
			}

			pluginsIfc, ok := pluginsRaw.([]interface{})
			if !ok {
				return nil, fmt.Errorf("unable to parse plugins for %q type", pluginTypeStr)
			}

			plugins := make([]string, len(pluginsIfc))
			for i, nameIfc := range pluginsIfc {
				name, ok := nameIfc.(string)
				if !ok {

				}
				plugins[i] = name
			}
			result.PluginsByType[pluginType] = plugins
		}
	} else {
		var respKeys []string
		if err := mapstructure.Decode(secret.Data["keys"], &respKeys); err != nil {
			return nil, err
		}
		result.PluginsByType[i.Type] = respKeys
	}

	return result, nil
}

// GetPluginInput is used as input to the GetPlugin function.
type GetPluginInput struct {
	Name string `json:"-"`

	// Type of the plugin. Required.
	Type consts.PluginType `json:"type"`
}

// GetPluginResponse is the response from the GetPlugin call.
type GetPluginResponse struct {
	Args    []string `json:"args"`
	Builtin bool     `json:"builtin"`
	Command string   `json:"command"`
	Name    string   `json:"name"`
	SHA256  string   `json:"sha256"`
}

// GetPlugin retrieves information about the plugin.
func (c *Sys) GetPlugin(i *GetPluginInput) (*GetPluginResponse, error) {
	path := catalogPathByType(i.Type, i.Name)
	req := c.c.NewRequest(http.MethodGet, path)

	ctx, cancelFunc := context.WithCancel(context.Background())
	defer cancelFunc()
	resp, err := c.c.RawRequestWithContext(ctx, req)
	if err != nil {
		return nil, err
	}
	defer resp.Body.Close()

	var result struct {
		Data *GetPluginResponse
	}
	err = resp.DecodeJSON(&result)
	if err != nil {
		return nil, err
	}
	return result.Data, err
}

// RegisterPluginInput is used as input to the RegisterPlugin function.
type RegisterPluginInput struct {
	// Name is the name of the plugin. Required.
	Name string `json:"-"`

	// Type of the plugin. Required.
	Type consts.PluginType `json:"type"`

	// Args is the list of args to spawn the process with.
	Args []string `json:"args,omitempty"`

	// Command is the command to run.
	Command string `json:"command,omitempty"`

	// SHA256 is the shasum of the plugin.
	SHA256 string `json:"sha256,omitempty"`
}

// RegisterPlugin registers the plugin with the given information.
func (c *Sys) RegisterPlugin(i *RegisterPluginInput) error {
	path := catalogPathByType(i.Type, i.Name)
	req := c.c.NewRequest(http.MethodPut, path)

	if err := req.SetJSONBody(i); err != nil {
		return err
	}

	ctx, cancelFunc := context.WithCancel(context.Background())
	defer cancelFunc()
	resp, err := c.c.RawRequestWithContext(ctx, req)
	if err == nil {
		defer resp.Body.Close()
	}
	return err
}

// DeregisterPluginInput is used as input to the DeregisterPlugin function.
type DeregisterPluginInput struct {
	// Name is the name of the plugin. Required.
	Name string `json:"-"`

	// Type of the plugin. Required.
	Type consts.PluginType `json:"type"`
}

// DeregisterPlugin removes the plugin with the given name from the plugin
// catalog.
func (c *Sys) DeregisterPlugin(i *DeregisterPluginInput) error {
	path := catalogPathByType(i.Type, i.Name)
	req := c.c.NewRequest(http.MethodDelete, path)

	ctx, cancelFunc := context.WithCancel(context.Background())
	defer cancelFunc()
	resp, err := c.c.RawRequestWithContext(ctx, req)
	if err == nil {
		defer resp.Body.Close()
	}
	return err
}

<<<<<<< HEAD
<<<<<<< HEAD
// ReloadPluginInput is used as input to the ReloadPlugin function.
=======
// ReloadPluginInput is used as input fo the ReloadPlugin function.
>>>>>>> origin/master
=======
// ReloadPluginInput is used as input to the ReloadPlugin function.
>>>>>>> 4bb08b7a
type ReloadPluginInput struct {
	// Plugin is the name of the plugin to reload, as registered in the plugin catalog
	Plugin string `json:"plugin"`

	// Mounts is the array of string mount paths of the plugin backends to reload
	Mounts []string `json:"mounts"`
}

// ReloadPlugin reloads mounted plugin backends
func (c *Sys) ReloadPlugin(i *ReloadPluginInput) error {
	path := "/v1/sys/plugins/reload/backend"
	req := c.c.NewRequest(http.MethodPut, path)

	if err := req.SetJSONBody(i); err != nil {
		return err
	}

	ctx, cancelFunc := context.WithCancel(context.Background())
	defer cancelFunc()

	resp, err := c.c.RawRequestWithContext(ctx, req)
	if err != nil {
		return err
	}
	defer resp.Body.Close()
	return err
}

// catalogPathByType is a helper to construct the proper API path by plugin type
func catalogPathByType(pluginType consts.PluginType, name string) string {
	path := fmt.Sprintf("/v1/sys/plugins/catalog/%s/%s", pluginType, name)

	// Backwards compat, if type is not provided then use old path
	if pluginType == consts.PluginTypeUnknown {
		path = fmt.Sprintf("/v1/sys/plugins/catalog/%s", name)
	}

	return path
}<|MERGE_RESOLUTION|>--- conflicted
+++ resolved
@@ -225,15 +225,7 @@
 	return err
 }
 
-<<<<<<< HEAD
-<<<<<<< HEAD
 // ReloadPluginInput is used as input to the ReloadPlugin function.
-=======
-// ReloadPluginInput is used as input fo the ReloadPlugin function.
->>>>>>> origin/master
-=======
-// ReloadPluginInput is used as input to the ReloadPlugin function.
->>>>>>> 4bb08b7a
 type ReloadPluginInput struct {
 	// Plugin is the name of the plugin to reload, as registered in the plugin catalog
 	Plugin string `json:"plugin"`
