--- conflicted
+++ resolved
@@ -7,7 +7,6 @@
         <a href="/guides/getting-started/index.html">Getting Started</a>
       </li>
 
-<<<<<<< HEAD
       <li<%= sidebar_current("guides-operations")%>>
         <a href="/guides/operations/index.html">Vault Operations</a>
         <ul class="nav">
@@ -18,10 +17,6 @@
             <a href="/guides/operations/replication.html">Replication Setup &amp; Guidance</a>
           </li>
         </ul>
-=======
-      <li<%= sidebar_current("guides-rekeying-and-rotating") %>>
-        <a href="/guides/rekeying-and-rotating.html">Rekeying &amp; Rotating</a>
->>>>>>> 7febf8af
       </li>
 
       <li<%= sidebar_current("guides-configuration")%>>
